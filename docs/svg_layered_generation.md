--- conflicted
+++ resolved
@@ -84,7 +84,6 @@
 With these pieces in place, the framework can extend the same context-driven
 workflow it uses for text to orchestrate layered, editable SVG artwork.
 
-<<<<<<< HEAD
 ## Example Asset Library
 
 For a concrete illustration of these conventions, see the sample library under
@@ -93,7 +92,7 @@
 metadata that encodes summaries, palette tokens, and bounding boxes. The
 accompanying README shows how to translate the metadata into a context packet
 and a model-generated layer plan.
-=======
+
 ## Reference Pipeline
 
 The repository ships with a `SvgLayerPipeline` that automates the steps above.
@@ -103,5 +102,4 @@
 defined in the metadata are merged into the final plan so downstream tooling can
 position fragments deterministically. See
 `src/caiengine/pipelines/svg_layer_pipeline.py` for the implementation and
-`tests/test_svg_layer_pipeline.py` for usage examples.
->>>>>>> ec9addff
+`tests/test_svg_layer_pipeline.py` for usage examples.