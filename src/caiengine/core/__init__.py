
"""Core utilities for the AI Context Framework."""

<<<<<<< HEAD
import os

if not os.environ.get("CAIENGINE_LIGHT_IMPORT"):
    from .cache_manager import CacheManager
    from .context_manager import ContextManager
    from .distributed_context_manager import DistributedContextManager
    from .context_hooks import ContextHookManager, ContextHook
    from .fuser import Fuser
    from .policy_evaluator import PolicyEvaluator
    from .categorizer import Categorizer
    from .context_filer import ContextFilter
    from .trust_module import TrustModule
    from .time_decay_scorer import TimeDecayScorer
    from .ann_index import ANNIndex
    from .goal_feedback_loop import GoalDrivenFeedbackLoop
    from .goal_strategies import (
        SimpleGoalFeedbackStrategy,
        PersonalityGoalFeedbackStrategy,
    )

    __all__ = [
        "CacheManager",
        "ContextManager",
        "DistributedContextManager",
        "ContextHookManager",
        "ContextHook",
        "Fuser",
        "PolicyEvaluator",
        "Categorizer",
        "ContextFilter",
        "TrustModule",
        "TimeDecayScorer",
        "ANNIndex",
        "GoalDrivenFeedbackLoop",
        "SimpleGoalFeedbackStrategy",
        "PersonalityGoalFeedbackStrategy",
    ]
else:  # pragma: no cover - lightweight import
    __all__ = []
=======
from .cache_manager import CacheManager
from .context_manager import ContextManager
from .distributed_context_manager import DistributedContextManager
from .context_hooks import ContextHookManager, ContextHook
from .fuser import Fuser
from .policy_evaluator import PolicyEvaluator
from .categorizer import Categorizer
from .context_filer import ContextFilter
from .trust_module import TrustModule
from .time_decay_scorer import TimeDecayScorer
from .ann_index import ANNIndex
from .goal_feedback_loop import GoalDrivenFeedbackLoop
from .goal_strategies import (
    SimpleGoalFeedbackStrategy,
    PersonalityGoalFeedbackStrategy,
)
from .model_storage import save_model_with_metadata, load_model_with_metadata

__all__ = [
    "CacheManager",
    "ContextManager",
    "DistributedContextManager",
    "ContextHookManager",
    "ContextHook",
    "Fuser",
    "PolicyEvaluator",
    "Categorizer",
    "ContextFilter",
    "TrustModule",
    "TimeDecayScorer",
    "ANNIndex",
    "GoalDrivenFeedbackLoop",
    "SimpleGoalFeedbackStrategy",
    "PersonalityGoalFeedbackStrategy",
    "save_model_with_metadata",
    "load_model_with_metadata",
]
>>>>>>> 1db0dfcb
<|MERGE_RESOLUTION|>--- conflicted
+++ resolved
@@ -1,7 +1,6 @@
 
 """Core utilities for the AI Context Framework."""
 
-<<<<<<< HEAD
 import os
 
 if not os.environ.get("CAIENGINE_LIGHT_IMPORT"):
@@ -21,6 +20,7 @@
         SimpleGoalFeedbackStrategy,
         PersonalityGoalFeedbackStrategy,
     )
+    from .model_storage import save_model_with_metadata, load_model_with_metadata
 
     __all__ = [
         "CacheManager",
@@ -38,45 +38,8 @@
         "GoalDrivenFeedbackLoop",
         "SimpleGoalFeedbackStrategy",
         "PersonalityGoalFeedbackStrategy",
+        "save_model_with_metadata",
+        "load_model_with_metadata",
     ]
 else:  # pragma: no cover - lightweight import
-    __all__ = []
-=======
-from .cache_manager import CacheManager
-from .context_manager import ContextManager
-from .distributed_context_manager import DistributedContextManager
-from .context_hooks import ContextHookManager, ContextHook
-from .fuser import Fuser
-from .policy_evaluator import PolicyEvaluator
-from .categorizer import Categorizer
-from .context_filer import ContextFilter
-from .trust_module import TrustModule
-from .time_decay_scorer import TimeDecayScorer
-from .ann_index import ANNIndex
-from .goal_feedback_loop import GoalDrivenFeedbackLoop
-from .goal_strategies import (
-    SimpleGoalFeedbackStrategy,
-    PersonalityGoalFeedbackStrategy,
-)
-from .model_storage import save_model_with_metadata, load_model_with_metadata
-
-__all__ = [
-    "CacheManager",
-    "ContextManager",
-    "DistributedContextManager",
-    "ContextHookManager",
-    "ContextHook",
-    "Fuser",
-    "PolicyEvaluator",
-    "Categorizer",
-    "ContextFilter",
-    "TrustModule",
-    "TimeDecayScorer",
-    "ANNIndex",
-    "GoalDrivenFeedbackLoop",
-    "SimpleGoalFeedbackStrategy",
-    "PersonalityGoalFeedbackStrategy",
-    "save_model_with_metadata",
-    "load_model_with_metadata",
-]
->>>>>>> 1db0dfcb
+    __all__ = []