__version__ = "0.1.0"

from caiengine.core import (
    CacheManager,
    ContextManager,
    DistributedContextManager,
    ContextHookManager,
    ContextHook,
    Fuser,
    PolicyEvaluator,
)
try:  # pragma: no cover - optional dependency may be missing
    from caiengine.core.ai_inference import AIInferenceEngine
except Exception:  # pragma: no cover - optional dependency may be missing
    AIInferenceEngine = None
<<<<<<< HEAD
from caiengine.pipelines import ContextPipeline, FeedbackPipeline, QuestionPipeline
=======
from caiengine.pipelines import ContextPipeline, FeedbackPipeline, ConfigurablePipeline
>>>>>>> b7774e96
from caiengine.providers import MemoryContextProvider, KafkaContextProvider
from caiengine.network import NetworkManager, SimpleNetworkMock, ContextBus
from caiengine.interfaces import NetworkInterface
from caiengine.core.goal_feedback_loop import GoalDrivenFeedbackLoop
from caiengine.core.goal_strategies import SimpleGoalFeedbackStrategy
try:
    from . import cli as cli
except Exception:  # pragma: no cover - fallback when not imported as package
    import importlib
    cli = importlib.import_module("cli")

__all__ = [
    "__version__",
    "CacheManager",
    "AIInferenceEngine",
    "ContextPipeline",
    "FeedbackPipeline",
<<<<<<< HEAD
    "QuestionPipeline",
=======
    "ConfigurablePipeline",
>>>>>>> b7774e96
    "Fuser",
    "ContextManager",
    "DistributedContextManager",
    "ContextHookManager",
    "ContextHook",
    "MemoryContextProvider",
    "KafkaContextProvider",
    "PolicyEvaluator",
    "NetworkManager",
    "SimpleNetworkMock",
    "ContextBus",
    "NetworkInterface",
    "GoalDrivenFeedbackLoop",
    "SimpleGoalFeedbackStrategy",
    "cli",
]<|MERGE_RESOLUTION|>--- conflicted
+++ resolved
@@ -13,11 +13,7 @@
     from caiengine.core.ai_inference import AIInferenceEngine
 except Exception:  # pragma: no cover - optional dependency may be missing
     AIInferenceEngine = None
-<<<<<<< HEAD
-from caiengine.pipelines import ContextPipeline, FeedbackPipeline, QuestionPipeline
-=======
-from caiengine.pipelines import ContextPipeline, FeedbackPipeline, ConfigurablePipeline
->>>>>>> b7774e96
+from caiengine.pipelines import ContextPipeline, FeedbackPipeline, QuestionPipeline, ConfigurablePipeline
 from caiengine.providers import MemoryContextProvider, KafkaContextProvider
 from caiengine.network import NetworkManager, SimpleNetworkMock, ContextBus
 from caiengine.interfaces import NetworkInterface
@@ -35,11 +31,8 @@
     "AIInferenceEngine",
     "ContextPipeline",
     "FeedbackPipeline",
-<<<<<<< HEAD
     "QuestionPipeline",
-=======
     "ConfigurablePipeline",
->>>>>>> b7774e96
     "Fuser",
     "ContextManager",
     "DistributedContextManager",
