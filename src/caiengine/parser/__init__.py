--- conflicted
+++ resolved
@@ -3,11 +3,9 @@
 
 from .log_parser import LogParser
 from .robo_connector_normalizer import RoboConnectorNormalizer
-<<<<<<< HEAD
 from .prompt_parser import PromptParser
 from .intent_classifier import IntentClassifier
 
-=======
 from .conversation_parser import ConversationParser, ConversationState, ConversationTurn
 
 try:  # pragma: no cover - optional dependency chain
@@ -20,16 +18,12 @@
 except Exception:  # pragma: no cover - optional when ML deps missing
     IntentClassifier = None  # type: ignore
 
->>>>>>> cf20e897
 __all__ = [
     "LogParser",
     "RoboConnectorNormalizer",
     "PromptParser",
     "IntentClassifier",
-<<<<<<< HEAD
-=======
     "ConversationParser",
     "ConversationState",
     "ConversationTurn",
->>>>>>> cf20e897
 ]