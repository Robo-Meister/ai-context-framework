--- conflicted
+++ resolved
@@ -6,11 +6,8 @@
 from .redis_context_provider import RedisContextProvider
 from .mock_context_provider import MockContextProvider
 from .simple_context_provider import SimpleContextProvider
-<<<<<<< HEAD
 from .http_context_provider import HTTPContextProvider
-=======
 from .sqlite_context_provider import SQLiteContextProvider
->>>>>>> c1e45541
 
 __all__ = [
     "MemoryContextProvider",
@@ -18,9 +15,6 @@
     "RedisContextProvider",
     "MockContextProvider",
     "SimpleContextProvider",
-<<<<<<< HEAD
     "HTTPContextProvider",
-=======
     "SQLiteContextProvider",
->>>>>>> c1e45541
 ]